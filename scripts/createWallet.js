--- conflicted
+++ resolved
@@ -48,15 +48,9 @@
         config.modules.LockManager,
         config.modules.RecoveryManager,
         config.modules.ApprovedTransfer,
-<<<<<<< HEAD
-        config.modules.TokenTransfer,
-        config.modules.DappManager,
+        config.modules.TransferManager,
         config.modules.TokenExchanger,
         config.modules.DsrManager
-=======
-        config.modules.TransferManager,
-        config.modules.TokenExchanger
->>>>>>> 24130ee8
     ];
     const tx = await (walletFactoryWrapper.from && walletFactoryWrapper.from(manager) || walletFactoryWrapper).createWallet(owner, modules, walletEns);
     const txReceipt = await walletFactoryWrapper.verboseWaitForTransaction(tx);
